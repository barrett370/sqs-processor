package sqsprocessor

import (
	"context"
	"fmt"
	"sync"
	"time"

	"github.com/aws/aws-sdk-go-v2/service/sqs/types"

	"github.com/aws/aws-sdk-go-v2/service/sqs"
)

type processorCleanupFunc func(context.Context, workItemResult)

// SQSClienter encapsulates all sqs methods a Processor will use
type SQSClienter interface {
	ReceiveMessage(ctx context.Context, params *sqs.ReceiveMessageInput, optFns ...func(*sqs.Options)) (*sqs.ReceiveMessageOutput, error)
	DeleteMessage(ctx context.Context, params *sqs.DeleteMessageInput, optFns ...func(*sqs.Options)) (*sqs.DeleteMessageOutput, error)
	ChangeMessageVisibility(ctx context.Context, params *sqs.ChangeMessageVisibilityInput, optFns ...func(*sqs.Options)) (*sqs.ChangeMessageVisibilityOutput, error)
}

type ProcessorConfig struct {
	// NumWorkers is the number of worker
	// goroutines spawned, managed and
	// used by the Processor to process any
	// received messages
	NumWorkers int
	// Backoff is the amount of time the
	// Processor will block before polling
	// for new messages if none were received
	// in the previous call
	Backoff time.Duration
	// TODO abstract these?
	Receive        sqs.ReceiveMessageInput
	ReceiveOptions []func(*sqs.Options)
}

// Processor is the struct which orchestrates polling
// for messages as well as starting and feeding a configured
// number of workers in a pool
type Processor struct {
	client SQSClienter
	config ProcessorConfig
	work   chan workItem
	// TODO a better way to handle errors?
	errs chan error
}

// ProcessResult is an enum used to signal success
// or failure when processing a message in a ProcessFunc
type ProcessResult uint8

const (
<<<<<<< HEAD
	/*
		ProcessResultNack indicates that the
		ProcessFunc either does not want to
		process a message or has failed to,
		upon receiving this, the Processor
		expedites the re-processing of the
		message by making it visable in the queue
	*/
	ProcessResultNack ProcessResult = iota
	/*
				ProcessResultAck indicates that the
				ProcessFunc was successful in processing
		 		the message. Upon receiving this,
				the Processor deletes the message from
				the queue to prevent re-delivery
	*/
	ProcessResultAck
)

// ProcessFunc is the signature of functions the user provides
// to process each message received off the queue
=======
	// ProcessResultNack is the default value of ProcessResult
	// and indicates processing of a message failed and the
	// message should be re-published to the queue
	ProcessResultNack ProcessResult = iota
	// ProcessResultAck is the success variant of ProcessResult
	// and indicates that a message was successfully processed
	// and can be deleted from the queue
	ProcessResultAck
)

// ProcessFunc is the signature of functions the Processor and
// its workers can run on received messages
>>>>>>> b13ff645
type ProcessFunc func(ctx context.Context, msg types.Message) ProcessResult

// New returns a pointer to a new Processor given a config and sqs client
func New(c SQSClienter, config ProcessorConfig) *Processor {
	work := make(chan workItem, config.NumWorkers)

	return &Processor{
		client: c,
		config: config,
		work:   work,
	}
}

<<<<<<< HEAD
// Errors returns a channel to which any errors
// encountered during processing are sent to.
// If it has not been previously called, a new,
// blocking channel is created. If you call this method,
// make sure there is a goroutine cosuming from the
// returned channel to prevent deadlock
=======
// Errors returns a channel on which errors encountered
// by a Processor or Worker are sent
>>>>>>> b13ff645
func (p *Processor) Errors() <-chan error {
	if p.errs == nil {
		p.errs = make(chan error)
	}
	return p.errs
}

func deadline(visibilityTimeout int32, receiveTime time.Time) time.Time {
	dur := time.Duration(visibilityTimeout) * time.Second
	return receiveTime.Add(dur)
}

<<<<<<< HEAD
/*
Process starts the processor and workers in the pool.
It passes each message received to a worker in the pool
which executes the given ProcessFunc.
To stop processing, cancel the provided context
*/
=======
// Process starts all workers and polls for messages on the configured sqs queue
// Any message received will have the given ProcessFunc executed on it
// Process will exit when the provided context is cancelled
>>>>>>> b13ff645
func (p *Processor) Process(ctx context.Context, pf ProcessFunc) {
	var wg sync.WaitGroup
	defer wg.Wait()

	wg.Add(p.config.NumWorkers)
	for i := 0; i < p.config.NumWorkers; i++ {
		w := &worker{
			f:    pf,
			work: p.work,
		}
		go func() {
			defer wg.Done()
			w.start(ctx)
		}()
	}

	var backoff time.Duration = 0

	for {
		select {
		case <-ctx.Done():
			if p.errs != nil {
				close(p.errs)
			}
			return
		case <-time.After(backoff):
			// reset backoff
			backoff = 0

			res, err := p.client.ReceiveMessage(ctx, &p.config.Receive, p.config.ReceiveOptions...)
			if err != nil {
				p.reportError(err)
				continue
			}
			receiveTime := time.Now()

			if len(res.Messages) == 0 {
				backoff = p.config.Backoff
				continue
			}

			for _, msg := range res.Messages {
				if msg.Body == nil || msg.ReceiptHandle == nil {
					continue
				}
				select {
				case p.work <- workItem{
					cleanup: p.cleanup,
					workItemMetadata: workItemMetadata{
						ReceiptHandle: *msg.ReceiptHandle,
						Deadline:      deadline(p.config.Receive.VisibilityTimeout, receiveTime),
					},
					msg: msg,
				}:
				case <-ctx.Done():
					return
				}
			}
		}

	}
}

// ErrMessageExpired is returned when a message
// with an expired deadline is encountered and
// processing is abandoned
type ErrMessageExpired struct {
	receiptHandle string
	expiredAt     time.Time
}

func (e ErrMessageExpired) Error() string {
	return fmt.Sprintf("message has expired before cleanup finished, receiptHandle: %s, expired at: %s", e.receiptHandle, e.expiredAt)
}

// cleanup listens for WorkItemResults and tidies them according to their ProcessResult
// Ack - deleted from the queue
// Nack - published back to the queue for re-attempt (or sending to DLQ, depending on queue configuration)
func (p *Processor) cleanup(ctx context.Context, res workItemResult) {
	if time.Now().After(res.Deadline) {
		p.reportError(ErrMessageExpired{
			receiptHandle: res.ReceiptHandle,
			expiredAt:     res.Deadline,
		})
		return
	}
	switch res.ProcessResult {
	case ProcessResultAck:
		_, err := p.client.DeleteMessage(ctx, &sqs.DeleteMessageInput{
			QueueUrl:      p.config.Receive.QueueUrl,
			ReceiptHandle: &res.ReceiptHandle,
		})
		if err != nil {
			p.reportError(err)
		}
	case ProcessResultNack:
		// make message instantly visible again
		_, err := p.client.ChangeMessageVisibility(ctx, &sqs.ChangeMessageVisibilityInput{
			QueueUrl:          p.config.Receive.QueueUrl,
			ReceiptHandle:     &res.ReceiptHandle,
			VisibilityTimeout: 0,
		})
		if err != nil {
			p.reportError(err)
		}
	}
}

func (p *Processor) reportError(err error) {
	if p.errs == nil {
		return
	}
	p.errs <- err
}<|MERGE_RESOLUTION|>--- conflicted
+++ resolved
@@ -52,7 +52,6 @@
 type ProcessResult uint8
 
 const (
-<<<<<<< HEAD
 	/*
 		ProcessResultNack indicates that the
 		ProcessFunc either does not want to
@@ -74,20 +73,6 @@
 
 // ProcessFunc is the signature of functions the user provides
 // to process each message received off the queue
-=======
-	// ProcessResultNack is the default value of ProcessResult
-	// and indicates processing of a message failed and the
-	// message should be re-published to the queue
-	ProcessResultNack ProcessResult = iota
-	// ProcessResultAck is the success variant of ProcessResult
-	// and indicates that a message was successfully processed
-	// and can be deleted from the queue
-	ProcessResultAck
-)
-
-// ProcessFunc is the signature of functions the Processor and
-// its workers can run on received messages
->>>>>>> b13ff645
 type ProcessFunc func(ctx context.Context, msg types.Message) ProcessResult
 
 // New returns a pointer to a new Processor given a config and sqs client
@@ -101,17 +86,12 @@
 	}
 }
 
-<<<<<<< HEAD
 // Errors returns a channel to which any errors
 // encountered during processing are sent to.
 // If it has not been previously called, a new,
 // blocking channel is created. If you call this method,
 // make sure there is a goroutine cosuming from the
 // returned channel to prevent deadlock
-=======
-// Errors returns a channel on which errors encountered
-// by a Processor or Worker are sent
->>>>>>> b13ff645
 func (p *Processor) Errors() <-chan error {
 	if p.errs == nil {
 		p.errs = make(chan error)
@@ -124,18 +104,12 @@
 	return receiveTime.Add(dur)
 }
 
-<<<<<<< HEAD
 /*
 Process starts the processor and workers in the pool.
 It passes each message received to a worker in the pool
 which executes the given ProcessFunc.
 To stop processing, cancel the provided context
 */
-=======
-// Process starts all workers and polls for messages on the configured sqs queue
-// Any message received will have the given ProcessFunc executed on it
-// Process will exit when the provided context is cancelled
->>>>>>> b13ff645
 func (p *Processor) Process(ctx context.Context, pf ProcessFunc) {
 	var wg sync.WaitGroup
 	defer wg.Wait()
